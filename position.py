--- conflicted
+++ resolved
@@ -36,7 +36,7 @@
         assert entry_price > 0, 'Cannot buy asset with zero or negative price.'
         self.entry_price = entry_price
 
-        # assert units > 0, 'Cannot buy zero or negative shares.'
+        #assert units > 0, 'Cannot buy zero or negative shares.'
         self.units = units
 
         self.symbol = symbol
@@ -169,6 +169,8 @@
         return hash((self.entry_date, self.symbol))
 
 
+
+
 if __name__ == '__main__':
     df = pd.read_csv('Data/AUD.CSV')
     df['time'] = pd.to_datetime(df['time'])
@@ -179,18 +181,11 @@
         date = row.time
         price = row.c
         if i == 123:
-            position = Position('AUDUSD', date, price, units_to_trade)
-        elif 123 < i < 534:
-            position.record_price_update(date, price)
-        elif i == 534:
-            position.exit(date, price)
+             position = Position('AUDUSD', date, price, units_to_trade)
+        elif 123< i < 534:
+             position.record_price_update(date, price)
+        elif i== 534:
+             position.exit(date,price)
 
-<<<<<<< HEAD
+
     position.print_position_summary()
-=======
-    position.print_position_summary()
-
-#added some remarks to test Git
-
-xr = 5
->>>>>>> b7308941
